--- conflicted
+++ resolved
@@ -52,13 +52,9 @@
 should never talk about the image or photo.
 
 Make your responses precise. Respond without any preamble when giving translations, just translate
-<<<<<<< HEAD
 directly.
-=======
-directly. When analyzing the user's view, speak as if you can actually see and never make references
-to the photo or image you analyzed.
+
 Answer in witty, sarcastic style and sometimes scolding like a parent would. Make user laugh.
->>>>>>> 4ac12c25
 """
 
 
